// Copyright (C) 2003 Dolphin Project.

// This program is free software: you can redistribute it and/or modify
// it under the terms of the GNU General Public License as published by
// the Free Software Foundation, version 2.0.

// This program is distributed in the hope that it will be useful,
// but WITHOUT ANY WARRANTY; without even the implied warranty of
// MERCHANTABILITY or FITNESS FOR A PARTICULAR PURPOSE.  See the
// GNU General Public License 2.0 for more details.

// A copy of the GPL 2.0 should have been included with the program.
// If not, see http://www.gnu.org/licenses/

// Official SVN repository and contact information can be found at
// http://code.google.com/p/dolphin-emu/

#pragma once

#include <string>
#include <map>
#include "CommonPaths.h"
#include "Android/TextureLoader.h"
#include "VideoBackendBase.h"

namespace ButtonManager
{
	enum ButtonType
	{
		BUTTON_A = 0,
		BUTTON_B,
		BUTTON_START,
		BUTTON_X,
		BUTTON_Y,
		BUTTON_Z,
		BUTTON_UP,
		BUTTON_DOWN,
		BUTTON_LEFT,
		BUTTON_RIGHT,
		STICK_MAIN_UP,
		STICK_MAIN_DOWN,
		STICK_MAIN_LEFT,
		STICK_MAIN_RIGHT,
		STICK_C_UP,
		STICK_C_DOWN,
		STICK_C_LEFT,
		STICK_C_RIGHT,
		TRIGGER_L,
		TRIGGER_R
	};
	enum ButtonState
	{
		BUTTON_RELEASED = 0,
		BUTTON_PRESSED = 1
	};
	enum BindType
	{
		BIND_BUTTON = 0,
		BIND_AXIS
	};
	class Button
	{
	private:
		ButtonState m_state;
	public:
<<<<<<< HEAD
		Button() : m_state(BUTTON_RELEASED) {}
		void SetState(ButtonState state) { m_state = state; }
		bool Pressed() { return m_state == BUTTON_PRESSED; }
			
=======
		Button(std::string filename, ButtonType button, float *coords)
		{
			u32 width, height;
			char *image;
			// image = LoadPNG((std::string(DOLPHIN_DATA_DIR "/") + filename).c_str(), width, height);
			// XXX: Make platform specific drawing

			m_button = button;
			memcpy(m_coords, coords, sizeof(float) * 8);
			m_state = BUTTON_RELEASED;
		}
		Button(ButtonType button)
		{
			m_button = button;
			m_state = BUTTON_RELEASED;
		}
		void SetState(ButtonState state) { m_state = state; }
		bool Pressed() { return m_state == BUTTON_PRESSED; }
		ButtonType GetButtonType() { return m_button; }
		GLuint GetTexture() { return m_tex; }
		float *GetCoords() { return m_coords; }

>>>>>>> 63a9dff3
		~Button() { }
	};

	struct sBind
	{
		const ButtonType m_buttontype;
		const BindType m_bindtype;
		const int m_bind;
		const float m_neg;
		sBind(ButtonType buttontype, BindType bindtype, int bind, float neg)
			: m_buttontype(buttontype), m_bindtype(bindtype), m_bind(bind), m_neg(neg)
		{}
	};


	class InputDevice
	{
	private:
		std::string m_dev;
		std::map<int, bool> m_buttons;
		std::map<int, float> m_axises;
		std::map<ButtonType, sBind*> m_binds;
	public:
		InputDevice(std::string dev)
		{
			m_dev = dev;
		}
		~InputDevice()
		{
			for (auto it = m_binds.begin(); it != m_binds.end(); ++it)
				delete it->second;
		}
		void AddBind(sBind *bind) { m_binds[bind->m_buttontype] = bind; }
		void PressEvent(int button, int action);
		void AxisEvent(int axis, float value);
		bool ButtonValue(ButtonType button);
		float AxisValue(ButtonType axis);
	};

	void Init();
	void DrawButtons();
	bool GetButtonPressed(ButtonType button);
	float GetAxisValue(ButtonType axis);
	void TouchEvent(int button, int action);
	void GamepadEvent(std::string dev, int button, int action);
	void GamepadAxisEvent(std::string dev, int axis, float value);
	void Shutdown();
}<|MERGE_RESOLUTION|>--- conflicted
+++ resolved
@@ -63,35 +63,10 @@
 	private:
 		ButtonState m_state;
 	public:
-<<<<<<< HEAD
 		Button() : m_state(BUTTON_RELEASED) {}
 		void SetState(ButtonState state) { m_state = state; }
 		bool Pressed() { return m_state == BUTTON_PRESSED; }
 			
-=======
-		Button(std::string filename, ButtonType button, float *coords)
-		{
-			u32 width, height;
-			char *image;
-			// image = LoadPNG((std::string(DOLPHIN_DATA_DIR "/") + filename).c_str(), width, height);
-			// XXX: Make platform specific drawing
-
-			m_button = button;
-			memcpy(m_coords, coords, sizeof(float) * 8);
-			m_state = BUTTON_RELEASED;
-		}
-		Button(ButtonType button)
-		{
-			m_button = button;
-			m_state = BUTTON_RELEASED;
-		}
-		void SetState(ButtonState state) { m_state = state; }
-		bool Pressed() { return m_state == BUTTON_PRESSED; }
-		ButtonType GetButtonType() { return m_button; }
-		GLuint GetTexture() { return m_tex; }
-		float *GetCoords() { return m_coords; }
-
->>>>>>> 63a9dff3
 		~Button() { }
 	};
 
